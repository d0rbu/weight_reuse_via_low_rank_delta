import os
import json
import yaml
import time
import argparse
import torch as th
from mpi4py import MPI
from torch.nn import ModuleList, Sequential
from transformers import AutoModelForCausalLM, AutoTokenizer, PreTrainedModel, PreTrainedTokenizer, AutoConfig
from core.lorafy.mappings import layer_mappings
from core.lorafy.structured_lorafy import lorafy_parameters_layerwise
from core.orthogonalign.orthogonalign_model import orthogonalign_model_layerwise, OrthogonalignMode
from core.permutalign.permutalign_model import PermutalignMode, permutalign_model
from core.dispatch import dispatch
from core.utils import get_param_ancestors, log_error, log_warn, log_info, log_info_1, Verbosity, powerset, hash
from itertools import product, chain
from collections import defaultdict
from typing import Iterable, Collection, Mapping, Literal, Sequence
from enum import StrEnum


COMM = MPI.COMM_WORLD
RANK = COMM.Get_rank()
WORLD_SIZE = COMM.Get_size()


def get_model_and_tokenizer(
    model_name: str = "meta-llama/Llama-2-7b-hf",
    device_map: str = "cpu"
) -> tuple[PreTrainedModel, PreTrainedTokenizer]:
    model = AutoModelForCausalLM.from_pretrained(model_name, device_map=device_map)
    tokenizer = AutoTokenizer.from_pretrained(model_name)
    # tokenizer.add_special_tokens({"pad_token": "[PAD]"})
    tokenizer.pad_token = tokenizer.eos_token
    # tokenizer.padding_side = "left"

    return model, tokenizer


def get_model_tokenizer_and_layers(
    model_name: str = "meta-llama/Llama-2-7b-hf",
    blocks_name: str = "model.layers",
    device_map: str = "cpu",
) -> tuple[PreTrainedModel, PreTrainedTokenizer, ModuleList | Sequential]:
    model, tokenizer = get_model_and_tokenizer(model_name, device_map)
    layers_ancestors, _ = get_param_ancestors(model, blocks_name)
    layers = layers_ancestors[-1]

    return model, tokenizer, layers


def vanilla_lm_eval(
    evaluator,
    output_dir: os.PathLike | str,
    model_name: str,
    tasks: list[str],
    device_map_option: str = "auto",
    verbosity: str = "INFO"
) -> None:
    log_info(f"Getting vanilla results for {model_name}...", verbosity)

    raw_output_path = os.path.join(output_dir, "raw_vanilla_results.json")
    output_path = os.path.join(output_dir, "vanilla_results.json")

    cached_task_results = {}
    cached_raw_task_results = {
        "results": cached_task_results
    }
    uncached_tasks = tasks.copy()

    if os.path.exists(output_path):
        log_info(f"Found cached vanilla results in {output_path}, loading...", verbosity)
        with open(output_path, "r", encoding="utf-8") as f:
            cached_task_results.update(json.load(f))

        uncached_tasks = list(set(uncached_tasks) - cached_task_results.keys())

    if os.path.exists(raw_output_path) and len(uncached_tasks) > 0:
        log_info(f"Found cached raw vanilla results in {raw_output_path}, loading...", verbosity)

        with open(raw_output_path, "r", encoding="utf-8") as f:
            cached_raw_results = json.load(f)
        cached_raw_task_results.update(cached_raw_results)
        cached_task_results.update(cached_raw_results["results"])
        cached_task_results["results"] = cached_task_results

        uncached_tasks = list(set(uncached_tasks) - cached_task_results.keys())
    
    if len(uncached_tasks) <= 0:
        log_info(f"Found all results in cache, skipping vanilla evaluation", verbosity)
        results = cached_raw_task_results
    else:
        log_info(f"Running vanilla evaluation on the following tasks:\n{uncached_tasks}", verbosity)
        results = evaluator.simple_evaluate(
            model = "hf",
            model_args = f"parallelize=True,pretrained={model_name},device_map_option={device_map_option}",
            tasks = uncached_tasks,
            batch_size="auto",
        )
        cached_task_results.update(results["results"])
        results.update(cached_raw_task_results)
        results["results"] = cached_task_results

    with open(raw_output_path, "w", encoding="utf-8") as f:
        json.dump(results, f, indent=2)

    with open(output_path, "w", encoding="utf-8") as f:
        json.dump(results["results"], f, indent=2)

    log_info(f"Wrote raw and vanilla results to {output_dir}", verbosity)


class WeightGroups(StrEnum):
    HEADS = "heads"


NumWeightGroups = int | Literal[WeightGroups.HEADS]
WeightGroupConfig = tuple[NumWeightGroups, int]  # (num_weight_groups, weight_group_axis)
RecursiveDefaultDict = lambda: defaultdict(RecursiveDefaultDict)
NONE_STRING = json.dumps(None)


def lorafy_lm_parameter_grid_eval(
    output_dir: os.PathLike | str = "outputs/",
    model_name: str = "meta-llama/Llama-2-7b-hf",
    blocks_name: str = "model.layers",
    ranks: Iterable[int | float] = (1/16, 1/8, 1/4),
    param_name_combinations: Iterable[Iterable[str]] = powerset(("self_attn.q_proj", "self_attn.k_proj")),
    mappings: Collection[dict[int, int]] | None = None,
    base_layers: Sequence[int] | int = (0,),
    weight_group_configs: list[WeightGroupConfig] | WeightGroupConfig = (1, 0),
    orthogonalign: list[OrthogonalignMode] | OrthogonalignMode | None = None,
    permutalign: list[PermutalignMode] | PermutalignMode = PermutalignMode.IDENTITY,
    permutalignment_samples: str = "redpajama-tiny",
    k_name: str = "self_attn.k_proj",
    q_name: str = "self_attn.q_proj",
    v_name: str = "self_attn.v_proj",
    o_name: str = "self_attn.o_proj",
    raw_results_dir: os.PathLike | str = "raw_results",
    cache_dir: os.PathLike | str = ".cache",
    verbosity: str = "INFO",
    move_device: str | None = None,
    tasks: list[str] | str = ["winogrande", "wikitext"],
    process_timeout: int = 3600,
    ignore_uncached_results: bool = False,
) -> None:
    config = AutoConfig.from_pretrained(model_name)
    num_layers = config.num_hidden_layers

    assert len(weight_group_configs) > 0, "Specify at least one weight group config! Use (1, 0) if you're unsure"
    if isinstance(weight_group_configs[0], int) or isinstance(weight_group_configs[0], str):
        weight_group_configs = [weight_group_configs]

    if isinstance(orthogonalign, (str, type(None))):
        orthogonalign = [orthogonalign]
    
    if isinstance(permutalign, str):
        permutalign = [permutalign]

    output_dir = os.path.join(output_dir, model_name)
    output_path = os.path.join(output_dir, "results.json")
    verbosity = Verbosity[verbosity]
    available_devices = th.linspace(0, WORLD_SIZE, th.cuda.device_count() + 1)[:-1].int()
    available_devices = (available_devices == RANK).nonzero().flatten()

    if move_device == "current":
        move_device = int(available_devices[0]) if len(available_devices) >= 1 else "cpu"

    if not ignore_uncached_results:
        log_info("Initializing tasks...", verbosity)

        from lm_eval import evaluator
        from lm_eval.tasks import initialize_tasks
        from lm_eval.models.huggingface import HFLM

        initialize_tasks(verbosity = "INFO")

        vanilla_lm_eval(evaluator, output_dir, model_name, tasks, verbosity=verbosity)

    tasks = [tasks] if isinstance(tasks, str) else tasks
    log_info(f"Tasks: {tasks}", verbosity)
    os.makedirs(os.path.join(output_dir, raw_results_dir), exist_ok=True)

    log_info(f"Got num_layers {num_layers} and model_name {model_name}", verbosity)

    if mappings is None:
        log_info("Initializing layer mappings...", verbosity)
        mappings = layer_mappings(num_layers, base_layers)
        log_info_1(str(mappings), verbosity)

    assert all(orthogonalign_mode in OrthogonalignMode.__members__.values() for orthogonalign_mode in orthogonalign), f"Invalid orthogonalign modes {orthogonalign}"
    assert all(permutalign_mode in PermutalignMode.__members__.values() for permutalign_mode in permutalign), f"Invalid permutalign modes {permutalign}"

    full_results = RecursiveDefaultDict()
    if os.path.exists(output_path):
        with open(output_path, "r", encoding="utf-8") as output_file:
            raw_full_results = json.load(output_file)

        for permutalignment_str, raw_permutalign_results in raw_full_results.items():
            permutalignment = PermutalignMode(permutalignment_str)
            for orthogonalign_str, raw_orthogonalign_results in raw_permutalign_results.items():
                orthogonalign_key = None if orthogonalign_str == NONE_STRING else orthogonalign_str
                for num_weight_groups_str, raw_num_weight_groups_results in raw_orthogonalign_results.items():
                    num_weight_groups = int(num_weight_groups_str) if num_weight_groups_str.isdigit() else num_weight_groups_str
                    for weight_group_axis_str, raw_weight_group_axis_results in raw_num_weight_groups_results.items():
                        weight_group_axis = int(weight_group_axis_str)
                        for rank_str, raw_rank_results in raw_weight_group_axis_results.items():
                            rank = float(rank_str)
                            for param_names_str, raw_param_results in raw_rank_results.items():
                                for mapping_str, raw_task_results in raw_param_results.items():
                                    mapping = int(mapping_str) if mapping_str.isdigit() else mapping_str
                                    full_results[permutalignment][orthogonalign_key][num_weight_groups][weight_group_axis][rank][param_names_str][mapping] = raw_task_results

        del raw_full_results

    exp_idx = -1
    for permutalign_mode, orthogonalign_mode, weight_group_config, rank, param_names in product(permutalign, orthogonalign, weight_group_configs, ranks, param_name_combinations):
        if not isinstance(param_names, tuple):
            param_names = tuple(param_names)

        num_weight_groups, weight_group_axis = weight_group_config
        if num_weight_groups == WeightGroups.HEADS:  # does NOT support mqa/gqa
            num_weight_groups = config.num_attention_heads

        for param_mappings in product(*([mappings] * len(param_names))):
            exp_idx += 1
            if exp_idx % WORLD_SIZE != RANK:
                continue

            # indicates if our mappings are equal across parameters (e.g. both k and q are based on the same layer)
            param_mappings_are_equal = all(prev_param_mapping == next_param_mapping
                                           for prev_param_mapping, next_param_mapping
                                           in zip(param_mappings[:-1], param_mappings[1:]))

            assert len(param_mappings) > 0, f"Length of param_mappings is 0, did you pass proper mappings?"

            orthogonalign_mapping_idx = 0
            if orthogonalign_mode is not None and not param_mappings_are_equal:
                log_warn(f"Orthogonalign mode {orthogonalign_mode} is set but parameter mappings are not equal, using the mapping corresponding to the orthogonaligned or first parameter", verbosity)
                if orthogonalign_mode == OrthogonalignMode.K:
                    orthogonalign_name = k_name
                elif orthogonalign_mode == OrthogonalignMode.Q:
                    orthogonalign_name = q_name

                if orthogonalign_name in param_names:
                    orthogonalign_mapping_idx = param_mappings[param_names.index(orthogonalign_name)]
            orthogonalign_mapping = param_mappings[orthogonalign_mapping_idx]

            # if all parameter mappings are equal, compress it down to one. it will be broadcasted later
            if len(param_mappings) == 1 or all(prev_param_mapping == next_param_mapping
                                               for prev_param_mapping, next_param_mapping
                                               in zip(param_mappings[:-1], param_mappings[1:])):
                param_mappings = param_mappings[0]

            log_info(f"Evaluating the following config:\nNum weight groups: {num_weight_groups}\n" \
                     f"Weight group axis: {weight_group_axis}\nRank: {rank}\nParameters: {param_names}\n" \
                     f"Orthogonalignment: {orthogonalign_mode}\nPermutalignment: {permutalign_mode}\n", verbosity)
            log_info_1(f"Mappings: {param_mappings}", verbosity)

            if isinstance(param_mappings, Mapping):  # if it is just a single mapping
                mapping_jsons = [json.dumps(param_mappings, sort_keys=True)] * len(param_names)
                base_params = sorted(list(set(param_mappings.values())))
            else:
                mapping_jsons = [json.dumps(param_mapping, sort_keys=True) for param_mapping in param_mappings]
                base_params = sorted(list(set(chain.from_iterable([mapping.values() for mapping in param_mappings]))))

            full_mapping_json = json.dumps(param_mappings, sort_keys=True)

            experiment_hash = hash(f"{permutalign_mode}{orthogonalign_mode}{weight_group_config}{rank}{param_names}{full_mapping_json}")
            lorafied_params_hashes = [hash(f"{permutalign_mode}{orthogonalign_mode}{weight_group_config}{model_name}{rank}{mapping_json}") for mapping_json in mapping_jsons]
            orthogonalign_hashes = {
                (layer_to, layer_from): hash(f"{permutalign_mode}{model_name}{orthogonalign_mode}{layer_from}{layer_to}")
                for layer_to, layer_from in orthogonalign_mapping.items()
            } if orthogonalign_mode else None
            permutalign_hash = hash(f"{model_name}{permutalign_mode}")
            log_info_1(f"Experiment hash: {experiment_hash}\n" \
                       f"LoRAfied parameter cache hashes: {lorafied_params_hashes}\n" \
                       f"Orthogonalign cache hashes: {orthogonalign_hashes}\n" \
                       f"Permutalign hash: {permutalign_hash}\n", verbosity)

            lorafy_cache_paths = [
                os.path.join(
                    cache_dir,
                    "lorafy",
                    str(lorafied_params_hash),  # so we can reuse lorafied params across multiple experiments
                ) for lorafied_params_hash in lorafied_params_hashes
            ]
            orthogonalign_cache_paths = {
                (layer_to, layer_from): os.path.join(
                    cache_dir,
                    "orthogonalign",
                    str(orthogonalign_hash),
                ) for (layer_to, layer_from), orthogonalign_hash in orthogonalign_hashes.items()
            } if orthogonalign_mode else {}
            permutalign_cache_path = os.path.join(
                cache_dir,
                "permutalign",
                str(permutalign_hash),
            )
            raw_output_filepath = os.path.join(
                output_dir,
                raw_results_dir,
                f"{experiment_hash}.json"
            )
            param_names_str = param_names if isinstance(param_names, str) else ",".join(param_names)
            one_base_layer = len(mappings) == num_layers and len(param_names) == 1
            mapping_idx = next(iter(param_mappings.values())) if one_base_layer else None  # get a random value from the dictionary
            mapping_key = mapping_idx if one_base_layer else full_mapping_json

            cached_task_results = {}
            cached_output_file = raw_output_filepath if os.path.exists(raw_output_filepath) else None

            log_info(f"Checking results caches...", verbosity)
            if cached_output_results := full_results.get(permutalign_mode, {}) \
                                                    .get(orthogonalign_mode, {}) \
                                                    .get(num_weight_groups, {}) \
                                                    .get(weight_group_axis, {}) \
                                                    .get(rank, {}) \
                                                    .get(param_names_str, {}) \
                                                    .get(mapping_key, None):
                log_info(f"Found results in full results cache...", verbosity)
                cached_task_results.update(cached_output_results)
                if set(tasks).issubset(cached_task_results.keys()):
                    continue

            if cached_output_file:
                with open(cached_output_file, "r", encoding="utf-8") as f:
                    results = json.load(f)

                actual_results = results["results"]

                if actual_results is not None:
                    log_info(f"Found results in raw output cache...", verbosity)

                    cached_task_results.update(actual_results)
                elif results["timestamp"] <= time.time() - process_timeout:
                    log_info(f"Raw output cache indicates results started being computed, "
                             f"but process has timed out so we will assume it died. Continuing...", verbosity)
                else:
                    log_info(f"Raw output cache indicates results are in progress, skipping...", verbosity)

            uncached_tasks = list(set(tasks) - set(cached_task_results.keys()))

            if ignore_uncached_results or len(uncached_tasks) <= 0:
                if len(uncached_tasks) > 0:
                    log_info(f"Did not find full results in cache, ignoring this experiment for the following tasks:\n"
                             f"{uncached_tasks}", verbosity)

                results = {
                    "results": cached_task_results
                }
            else:
                log_info(f"Writing placeholder to raw output file...", verbosity)
                with open(raw_output_filepath, "w", encoding="utf-8") as f:
                    json.dump({
                        "timestamp": time.time(),
                        "results": None,
                    }, f, indent=2)

                log_info(f"Initializing model and tokenizer...", verbosity)
                model, tokenizer, layers = get_model_tokenizer_and_layers(model_name, blocks_name)

                if permutalign_mode != PermutalignMode.IDENTITY:
                    log_info(f"Permutaligning the model...", verbosity)

                    context_length = config.max_position_embeddings
                    with open(os.path.join("experiment", "samples", f"{permutalignment_samples}.json"), "r") as f:
                        samples = json.load(f)  # list of strings
                    log_info(f"Tokenizing samples...", verbosity)
                    encoded = tokenizer(samples, return_tensors="pt", padding=True, truncation=True, max_length=context_length, return_attention_mask=True)
                    input_size = encoded.input_ids.shape[0]
                    batch_size = input_size

                    log_info(f"Dispatching the model for permutalignment...", verbosity)
                    handles = dispatch(model, num_layers, available_devices)

                    while batch_size > 1:
                        try:
                            attn_map_batches = []
                            for i in range(0, input_size, batch_size):
                                input_ids_batch = encoded.input_ids[i:i+batch_size]
                                with th.no_grad():
                                    _, attn_maps = model(
                                        input_ids = input_ids_batch,
                                        use_cache = False,
                                        output_attentions = True,
                                        attention_mask = encoded.attention_mask[i:i+batch_size],
                                    )
                                attn_map_batches.append(attn_maps.cpu())

                            attn_maps = tuple(th.cat(attn_map_batch, dim=0) for attn_map_batch in zip(*attn_map_batches))
                            del attn_map_batches
                            th.cuda.empty_cache()
                            break
                        except RuntimeError as e:
<<<<<<< HEAD
                            if "CUDA out of memory" in str(e) or "can\'t allocate memory" in str(e):
=======
                            if "CUDA out of memory" in str(e):
                                th.cuda.empty_cache()
>>>>>>> 24c9b2fa
                                log_warn(f"Batch size {batch_size} failed, halving...", verbosity)
                                batch_size //= 2
                            else:
                                raise e
                    else:
                        raise ValueError(f"Batch size 1 failed")

                    permutalign_model(
                        layers,
                        num_heads = config.num_attention_heads,
                        mode = permutalign_mode,
                        base_layer = 0,
                        cache_path = permutalign_cache_path,
                        k_name = k_name,
                        q_name = q_name,
                        v_name = v_name,
                        o_name = o_name,
                        attn_maps = attn_maps,
                        verbosity = verbosity,
                        move_device = move_device
                    )

                if orthogonalign_mode:
                    log_info(f"Orthogonaligning the model...", verbosity)
                    orthogonalign_model_layerwise(
                        layers,
                        orthogonalign_mapping,
                        orthogonalign_mode,
                        num_weight_groups = num_weight_groups,
                        cache_paths = orthogonalign_cache_paths,
                        k_name = k_name,
                        q_name = q_name,
                        move_device = move_device
                    )

                log_info(f"Dispatching model to devices...", verbosity)
                # handles = dispatch(model, num_layers, available_devices)
                # need to dispatch manually because if we do device_map="auto" or "balanced"
                # when loading the model, it will also add pesky hooks to align devices
                # which messes with my home grown solution

                log_info(f"LoRAfying the parameters...", verbosity)
                lorafy_parameters_layerwise(
                    layers,
                    rank,
                    param_names,
                    param_mappings,
                    num_weight_groups = num_weight_groups,
                    weight_group_axis = weight_group_axis,
                    inplace = True,
                    cache_paths = lorafy_cache_paths,
                    verbosity = verbosity,
                    move_device = move_device,
                )

                log_info_1(f"Wrapping LoRAfied model in lm-evaluation-harness HFLM API...", verbosity)
                lm = HFLM(pretrained=model, tokenizer=tokenizer)

                log_info(f"Evaluating LoRAfied model on the following tasks:\n"
                         f"{uncached_tasks}", verbosity)
                results = evaluator.simple_evaluate(
                    model = lm,
                    tasks = uncached_tasks,
                    batch_size="auto",
                )
                results["lorafy_config"] = {
                    "num_weight_groups": num_weight_groups,
                    "weight_group_axis": weight_group_axis,
                    "rank": rank,
                    "param_names": param_names,
                    "base_params": base_params,
                    "param_mappings": param_mappings
                }

                del tokenizer, model, layers, lm

                with open(raw_output_filepath, "w", encoding="utf-8") as f:
                    json.dump(results, f, indent=2)
                log_info_1(f"Raw output written to {raw_output_filepath}", verbosity)

            results = results["results"]

            full_results[permutalign_mode][orthogonalign_mode][num_weight_groups][weight_group_axis][rank][param_names_str][mapping_key] = results

    with open(output_path, "w", encoding="utf-8") as f:
        json.dump(full_results, f, indent=2)
    log_info(f"Wrote full results to {output_dir}", verbosity)


CONFIG_DIR = os.path.join("experiment", "configs")


if __name__ == "__main__":
    
    parser = argparse.ArgumentParser(description="Run an experiment")
    parser.add_argument("--experiment", type=str, default="main", help="Name of the experiment config file")
    parser.add_argument("--output_dir", type=str, default="outputs/", help="Path to the output directory")
    parser.add_argument("--model_name", type=str, default="meta-llama/Llama-2-7b-hf", help="Huggingface model name")
    parser.add_argument("--blocks_name", type=str, default="model.layers", help="Name of the blocks in the model")
    parser.add_argument("--ranks", type=float, nargs="+", default=[1/16, 1/8, 1/4], help="Ranks to evaluate")
    parser.add_argument("--param_name_combinations", type=str, nargs="+", default=powerset(("self_attn.q_proj", "self_attn.k_proj")), help="Parameter name combinations to evaluate")
    parser.add_argument("--mappings", type=list, default=None, help="Mappings to evaluate")
    parser.add_argument("--base_layers", type=list, default=(0,), help="Either a list of base layers or the number of base layers; the last will generate all combinations of that many base layers")
    parser.add_argument("--raw_results_dir", type=str, default="raw_results", help="Path to the raw results directory")
    parser.add_argument("--cache_dir", type=str, default=".cache", help="Path to the LoRAfied model cache directory")
    parser.add_argument("--verbosity", type=str, default="INFO", help="Verbosity level")
    parser.add_argument("--move_device", type=str, default=None, help="Move device option")
    parser.add_argument("--tasks", type=str, nargs="+", default=["winogrande", "wikitext"], help="Tasks to evaluate")
    parser.add_argument("--ignore_uncached_results", action="store_true", help="Ignore uncached results")
    parser.add_argument("--weight_group_configs", type=list[tuple[int | str, int]], default=[(1, 0)], help=f"Weight group configs, tuples of (num_weight_groups, weight_group_axis). num_weight_groups can also be the literal \"{WeightGroups.HEADS}\" to match number of attention heads.")
    parser.add_argument("--process_timeout", type=int, default=3600, help=f"If multiple processes are running and we run into a file being processed by another process, consider the other process dead if it has been at least this many seconds.")
    parser.add_argument("--orthogonalign", type=list[str], default=None, help="null to keep models as they are, otherwise pass a string literal \"k\"/\"q\" or list of strings. It should tell us which matrix (k or q) to orthogonalign.")
    parser.add_argument("--permutalign", type=list[str], default=PermutalignMode.IDENTITY, help="Either \"identity\" or \"optimize\", or a list of those strings. It should tell us which permutalignment mode(s) to use, identity by default.")
    parser.add_argument("--permutalignment_samples", type=str, default="redpajama-tiny", help="Which samples to use for permutalignment (check experiments/samples directory)")
    parser.add_argument("--k_name", type=str, default="self_attn.k_proj", help="Name of the k matrix for orthogonalignment/permutalignment")
    parser.add_argument("--q_name", type=str, default="self_attn.q_proj", help="Name of the q matrix for orthogonalignment/permutalignment")
    parser.add_argument("--v_name", type=str, default="self_attn.v_proj", help="Name of the v matrix for orthogonalignment/permutalignment")
    parser.add_argument("--o_name", type=str, default="self_attn.o_proj", help="Name of the o matrix for orthogonalignment/permutalignment")
    args = parser.parse_args()

    kwargs = vars(args)
    experiment_name = kwargs.pop("experiment")
    experiment_config_path = os.path.join(CONFIG_DIR, f"{experiment_name}.yaml")
    if os.path.exists(experiment_config_path):
        with open(experiment_config_path, "r") as experiment_config_file:
            experiment_config = yaml.safe_load(experiment_config_file)
    else:
        experiment_config = {}

    kwargs.update(experiment_config)

    lorafy_lm_parameter_grid_eval(**kwargs)<|MERGE_RESOLUTION|>--- conflicted
+++ resolved
@@ -393,12 +393,8 @@
                             th.cuda.empty_cache()
                             break
                         except RuntimeError as e:
-<<<<<<< HEAD
                             if "CUDA out of memory" in str(e) or "can\'t allocate memory" in str(e):
-=======
-                            if "CUDA out of memory" in str(e):
                                 th.cuda.empty_cache()
->>>>>>> 24c9b2fa
                                 log_warn(f"Batch size {batch_size} failed, halving...", verbosity)
                                 batch_size //= 2
                             else:
